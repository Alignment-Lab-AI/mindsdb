--- conflicted
+++ resolved
@@ -164,12 +164,6 @@
         assert len(mindsdb_result) == prediction_horizon * n_groups
         assert np.allclose(mindsdb_result, package_predictions)
 
-<<<<<<< HEAD
-        # test describe() method
-        describe_result = self.run_sql("describe proj.modelx")
-        assert describe_result["inputs"][0] == ["y", "ds", ["unique_id"]]
-        assert describe_result["outputs"][0] == "y"
-=======
         # test describe() method, which should return a df row with keys
         # {"inputs": [features], "outputs": <target_name>, "accuracies": [model_accuracies]}
         describe_result = self.run_sql("describe proj.modelx")
@@ -177,7 +171,6 @@
         assert describe_result["outputs"][0] == "y"
         # The expected format of the "accuracies" key is
         # [(model_1_name, model_1_accuracy), (model_2_name, model_2_accuracy), ...]
->>>>>>> 41e06a2c
         assert describe_result["accuracies"][0][0][0] == "AutoCES"
         assert describe_result["accuracies"][0][0][1] < 1
 
@@ -245,7 +238,6 @@
         describe_result = self.run_sql("describe proj.modelx")
         assert len(describe_result["accuracies"][0]) > 1
         assert type(describe_result["accuracies"][0][0][0]) == str
-<<<<<<< HEAD
         assert describe_result["accuracies"][0][0][1] < 1
 
     @patch("mindsdb.integrations.handlers.postgres_handler.Handler")
@@ -279,7 +271,4 @@
            where t.type='house'
         """
         )
-        assert len(list(round(result_df["ma"])))
-=======
-        assert describe_result["accuracies"][0][0][1] < 1
->>>>>>> 41e06a2c
+        assert len(list(round(result_df["ma"])))