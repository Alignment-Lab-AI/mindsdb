--- conflicted
+++ resolved
@@ -120,11 +120,8 @@
           pip install .[clickhouse]
           pip install .[snowflake]
           pip install .[web]
-<<<<<<< HEAD
+          pip install .[redshift]
           pip install .[bigquery]
-=======
-          pip install .[redshift]
->>>>>>> d7546d5f
           pip freeze
       - name: Run unit tests
         run: |
@@ -142,11 +139,7 @@
           fi
       - name: Run Handlers tests and submit Coverage to coveralls
         run: |
-<<<<<<< HEAD
-          handlers=("mysql" "postgres" "mssql" "clickhouse" "snowflake" "web" "bigquery")
-=======
-          handlers=("mysql" "postgres" "mssql" "clickhouse" "snowflake" "web" "redshift")
->>>>>>> d7546d5f
+          handlers=("mysql" "postgres" "mssql" "clickhouse" "snowflake" "web" "redshift" "bigquery")
           for handler in "${handlers[@]}"
           do
             pytest --cov=mindsdb/integrations/handlers/${handler}_handler tests/unit/handlers/test_${handler}.py 
