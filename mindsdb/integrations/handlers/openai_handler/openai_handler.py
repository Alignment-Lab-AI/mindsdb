--- conflicted
+++ resolved
@@ -122,10 +122,7 @@
                 "api_key",
                 "openai_api_key",
                 "api_organization",
-<<<<<<< HEAD
-=======
                 "api_base"
->>>>>>> b77c7651
             }
         )
 
@@ -657,11 +654,7 @@
         completion_col = using_args.get('completion_column', 'completion')
         
         api_key = get_api_key('openai', args, self.engine_storage)
-<<<<<<< HEAD
-        api_base = using_args.get('api_base', os.environ['OPENAI_API_BASE'])
-=======
         api_base = using_args.get('api_base', os.environ.get('OPENAI_API_BASE', OPENAI_API_BASE))
->>>>>>> b77c7651
         org = using_args.get('api_organization')
         client = self._get_client(api_key=api_key, base_url=api_base, org=org)
 
