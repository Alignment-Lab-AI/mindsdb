--- conflicted
+++ resolved
@@ -1,11 +1,3 @@
-<<<<<<< HEAD
-from langchain.agents import Tool
-from langchain.agents.agent_toolkits import SQLDatabaseToolkit
-from langchain.schema.language_model import BaseLanguageModel
-from langchain.tools.base import BaseTool
-
-=======
->>>>>>> bb8c2d14
 from mindsdb.interfaces.storage import db
 from mindsdb.integrations.handlers.langchain_embedding_handler.langchain_embedding_handler import construct_model_from_args
 from mindsdb.integrations.handlers.langchain_handler.mindsdb_database_agent import MindsDBSQL
@@ -35,7 +27,6 @@
     return SQLDatabaseToolkit(db=db, llm=llm).get_tools()
 
 
-<<<<<<< HEAD
 def _get_rag_query_function(
         skill: db.Skills,
         openai_api_key: str,
@@ -103,9 +94,6 @@
         llm: BaseLanguageModel,
         openai_api_key: str,
         executor) -> List[BaseTool]:
-=======
-def make_tools_from_skill(skill: db.Skills, llm, executor) -> List:
->>>>>>> bb8c2d14
     """Makes Langchain compatible tools from a skill
 
     Args:
