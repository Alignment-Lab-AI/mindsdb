import os
import json
import datetime

import numpy as np
from sqlalchemy import create_engine, orm, types, UniqueConstraint
from sqlalchemy.orm import scoped_session, sessionmaker
from sqlalchemy.ext.declarative import declarative_base
from sqlalchemy import Column, Integer, String, DateTime, Boolean, Index

if os.environ['MINDSDB_DB_CON'].startswith('sqlite:'):
    engine = create_engine(os.environ['MINDSDB_DB_CON'], echo=False)
else:
    engine = create_engine(os.environ['MINDSDB_DB_CON'], convert_unicode=True, pool_size=30, max_overflow=200, echo=False)
Base = declarative_base()
session = scoped_session(sessionmaker(bind=engine, autoflush=True))
Base.query = session.query_property()


# Source: https://stackoverflow.com/questions/26646362/numpy-array-is-not-json-serializable
class NumpyEncoder(json.JSONEncoder):
    """ Special json encoder for numpy types """
    def default(self, obj):
        if isinstance(obj, np.integer):
            return int(obj)
        elif isinstance(obj, np.floating):
            return float(obj)
        elif isinstance(obj, np.ndarray):
            return obj.tolist()
        return json.JSONEncoder.default(self, obj)


class Array(types.TypeDecorator):
    ''' Float Type that replaces commas with  dots on input '''
    impl = types.String

    def process_bind_param(self, value, dialect):  # insert
        if isinstance(value, str):
            return value
        elif value is None:
            return value
        else:
            return ',|,|,'.join(value)

    def process_result_value(self, value, dialect):  # select
        return value.split(',|,|,') if value is not None else None


class Json(types.TypeDecorator):
    ''' Float Type that replaces commas with  dots on input '''
    impl = types.String

    def process_bind_param(self, value, dialect):  # insert
        return json.dumps(value, cls=NumpyEncoder) if value is not None else None

    def process_result_value(self, value, dialect):  # select
        return json.loads(value) if value is not None else None


class Semaphor(Base):
    __tablename__ = 'semaphor'

    id = Column(Integer, primary_key=True)
    updated_at = Column(DateTime, default=datetime.datetime.now, onupdate=datetime.datetime.now)
    created_at = Column(DateTime, default=datetime.datetime.now)
    entity_type = Column('entity_type', String)
    entity_id = Column('entity_id', Integer)
    action = Column(String)
    company_id = Column(Integer)
    uniq_const = UniqueConstraint('entity_type', 'entity_id')


class Datasource(Base):
    __tablename__ = 'datasource'

    id = Column(Integer, primary_key=True)
    updated_at = Column(DateTime, default=datetime.datetime.now, onupdate=datetime.datetime.now)
    created_at = Column(DateTime, default=datetime.datetime.now)
    name = Column(String)
    data = Column(String)  # Including, e.g. the query used to create it and even the connection info when there's no integration associated with it -- A JSON
    creation_info = Column(String)
    analysis = Column(String)  # A JSON
    company_id = Column(Integer)
    mindsdb_version = Column(String)
    datasources_version = Column(String)
    integration_id = Column(Integer)


class Predictor(Base):
    __tablename__ = 'predictor'

    id = Column(Integer, primary_key=True)
    updated_at = Column(DateTime, default=datetime.datetime.now, onupdate=datetime.datetime.now)
    created_at = Column(DateTime, default=datetime.datetime.now)
    name = Column(String)
    data = Column(Json)  # A JSON -- should be everything returned by `get_model_data`, I think
    to_predict = Column(Array)
    company_id = Column(Integer)
    mindsdb_version = Column(String)
    native_version = Column(String)
    datasource_id = Column(Integer)
    is_custom = Column(Boolean)
    learn_args = Column(Json)
    update_status = Column(String, default='up_to_date')


class AITable(Base):
    __tablename__ = 'ai_table'
    id = Column(Integer, primary_key=True)
    updated_at = Column(DateTime, default=datetime.datetime.now, onupdate=datetime.datetime.now)
    created_at = Column(DateTime, default=datetime.datetime.now)
    name = Column(String)
    integration_name = Column(String)
    integration_query = Column(String)
    query_fields = Column(Json)
    predictor_name = Column(String)
    predictor_columns = Column(Json)
    company_id = Column(Integer)


class Log(Base):
    __tablename__ = 'log'

    id = Column(Integer, primary_key=True)
    created_at = Column(DateTime, default=datetime.datetime.now)
    log_type = Column(String)  # log, info, warning, traceback etc
    source = Column(String)  # file + line
    company_id = Column(Integer)
    payload = Column(String)
    created_at_index = Index("some_index", "created_at_index")


class Stream(Base):
    __tablename__ = 'stream'
    id = Column(Integer, primary_key=True)
    updated_at = Column(DateTime, default=datetime.datetime.now, onupdate=datetime.datetime.now)
    created_at = Column(DateTime, default=datetime.datetime.now)
<<<<<<< HEAD
    company_id = Column(Integer)
=======
    _type = Column(String)
>>>>>>> 621fd41d
    predictor = Column(String)
    stream_in = Column(String)
    stream_out = Column(String)
    integration = Column(String)
    name = Column(String)
    connection_params = Column(Json)
    advanced_params = Column(Json)
    ts_params = Column(Json, default={})

class Integration(Base):
    __tablename__ = 'integration'
    id = Column(Integer, primary_key=True)
    updated_at = Column(DateTime, default=datetime.datetime.now, onupdate=datetime.datetime.now)
    created_at = Column(DateTime, default=datetime.datetime.now)
    name = Column(String)
    data = Column(Json)
    company_id = Column(Integer)

Base.metadata.create_all(engine)
orm.configure_mappers()<|MERGE_RESOLUTION|>--- conflicted
+++ resolved
@@ -135,11 +135,8 @@
     id = Column(Integer, primary_key=True)
     updated_at = Column(DateTime, default=datetime.datetime.now, onupdate=datetime.datetime.now)
     created_at = Column(DateTime, default=datetime.datetime.now)
-<<<<<<< HEAD
     company_id = Column(Integer)
-=======
     _type = Column(String)
->>>>>>> 621fd41d
     predictor = Column(String)
     stream_in = Column(String)
     stream_out = Column(String)
