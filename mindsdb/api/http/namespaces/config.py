import copy
import traceback
<<<<<<< HEAD
import datetime
from dateutil.parser import parse as parse_datetime
=======
import subprocess
>>>>>>> cf48e0c7

from flask import request
from flask_restx import Resource, abort
from flask import current_app as ca

from mindsdb.api.http.namespaces.configs.config import ns_conf
from mindsdb.utilities.functions import get_all_models_meta_data
from mindsdb.utilities.log import get_logs

def get_integration(name):
    integrations = ca.config_obj.get('integrations', {})
    return integrations.get(name)


@ns_conf.route('/logs')
@ns_conf.param('name', 'Get logs')
class GetLogs(Resource):
    @ns_conf.doc('get_integrations')
    def get(self):
        min_timestamp = parse_datetime(request.args['min_timestamp'])
        max_timestamp = request.args.get('max_timestamp', None)
        context = request.args.get('context', None)
        level = request.args.get('level', None)
        log_from = request.args.get('log_from', None)
        limit = request.args.get('limit', None)

        logs = get_logs(min_timestamp, max_timestamp, context, level, log_from, limit)
        return {'data': logs}

@ns_conf.route('/integrations')
@ns_conf.param('name', 'List all database integration')
class ListIntegration(Resource):
    @ns_conf.doc('get_integrations')
    def get(self):
        return {'integrations': [k for k in ca.config_obj.get('integrations', {})]}


@ns_conf.route('/all_integrations')
@ns_conf.param('name', 'List all database integration')
class AllIntegration(Resource):
    @ns_conf.doc('get_all_integrations')
    def get(self):
        integrations = copy.deepcopy(
            ca.config_obj.get('integrations', {})
        )
        for integration in integrations.values():
            if 'password' in integration:
                integration['password'] = None
        return integrations


@ns_conf.route('/integrations/<name>')
@ns_conf.param('name', 'Database integration')
class Integration(Resource):
    @ns_conf.doc('get_integration')
    def get(self, name):
        integration = get_integration(name)
        if integration is None:
            abort(404, f'Can\'t find database integration: {name}')
        integration = copy.deepcopy(integration)
        if 'password' in integration:
            integration['password'] = None
        return integration

    @ns_conf.doc('put_integration')
    def put(self, name):
        params = request.json.get('params')
        if not isinstance(params, dict):
            abort(400, "type of 'params' must be dict")

        is_test = params.get('test', False)
        if is_test:
            del params['test']

        integration = get_integration(name)
        if integration is not None:
            abort(400, f"Integration with name '{name}' already exists")
        try:
            if 'enabled' in params:
                params['publish'] = params['enabled']
                del params['enabled']
            ca.config_obj.add_db_integration(name, params)

            mdb = ca.mindsdb_native
            cst = ca.custom_models
            model_data_arr = get_all_models_meta_data(mdb, cst)
            ca.dbw.setup_integration(name)
            if is_test is False:
                ca.dbw.register_predictors(model_data_arr)
        except Exception as e:
            print(traceback.format_exc())
            abort(500, f'Error during config update: {str(e)}')

        if is_test:
            cons = ca.dbw.check_connections()
            ca.config_obj.remove_db_integration(name)
            return {'success': cons[name]}, 200

        return '', 200

    @ns_conf.doc('delete_integration')
    def delete(self, name):
        integration = get_integration(name)
        if integration is None:
            abort(400, f"Nothing to delete. '{name}' not exists.")
        try:
            ca.config_obj.remove_db_integration(name)
        except Exception as e:
            print(traceback.format_exc())
            abort(500, f'Error during integration delete: {str(e)}')
        return '', 200

    @ns_conf.doc('modify_integration')
    def post(self, name):
        params = request.json.get('params')
        if not isinstance(params, dict):
            abort(400, "type of 'params' must be dict")
        integration = get_integration(name)
        if integration is None:
            abort(400, f"Nothin to modify. '{name}' not exists.")
        try:
            if 'enabled' in params:
                params['publish'] = params['enabled']
                del params['enabled']
            ca.config_obj.modify_db_integration(name, params)
            ca.dbw.setup_integration(name)
        except Exception as e:
            print(traceback.format_exc())
            abort(500, f'Error during integration modifycation: {str(e)}')
        return '', 200


@ns_conf.route('/integrations/<name>/check')
@ns_conf.param('name', 'Database integration checks')
class Check(Resource):
    @ns_conf.doc('check')
    def get(self, name):
        if get_integration(name) is None:
            abort(404, f'Can\'t find database integration: {name}')
        connections = ca.dbw.check_connections()
        return connections.get(name, False), 200


@ns_conf.route('/telemetry/<flag>')
@ns_conf.param('flag', 'Turn telemtry on or off')
class ToggleTelemetry(Resource):
    @ns_conf.doc('check')
    def get(self, flag):
        if flag in ["True", "true", "t"]:
            return 'Enabled telemetry', 200
        else:
            return 'Disabled telemetry', 200

@ns_conf.route('/install/<dependency>')
@ns_conf.param('dependency', 'Install dependencies')
class InstallDependencies(Resource):
    @ns_conf.doc('check')
    def get(self, dependency):
        if dependency == 'snowflake':
            dependency = ['snowflake-connector-python[pandas]', 'asn1crypto==1.3.0']
        elif dependency == 'athena':
            dependency = ['PyAthena >= 2.0.0']
        elif dependency == 'google':
            dependency = ['google-cloud-storage', 'google-auth']
        elif dependency == 's3':
            dependency = ['boto3 >= 1.9.0']
        else:
            return f'Unkown dependency: {dependency}', 400

        try:
            sp = subprocess.Popen(['pip3', 'install', *dependency])
            sp.wait()
        except:
            try:
                sp = subprocess.Popen(['pip', 'install', *dependency])
                sp.wait()
            except:
                return 'Failed to install', 400

        return 'Installed', 200<|MERGE_RESOLUTION|>--- conflicted
+++ resolved
@@ -1,11 +1,8 @@
 import copy
 import traceback
-<<<<<<< HEAD
 import datetime
 from dateutil.parser import parse as parse_datetime
-=======
 import subprocess
->>>>>>> cf48e0c7
 
 from flask import request
 from flask_restx import Resource, abort
