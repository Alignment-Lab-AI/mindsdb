from mindsdb.libs.helpers.general_helpers import unpickle_obj
from mindsdb.libs.constants.mindsdb import *
from mindsdb.libs.helpers.general_helpers import *
from mindsdb.libs.data_types.transaction_data import TransactionData
from mindsdb.libs.data_types.transaction_output_data import PredictTransactionOutputData, TrainTransactionOutputData
from mindsdb.libs.data_types.mindsdb_logger import log
from mindsdb.libs.backends.ludwig import LudwigBackend
from mindsdb.libs.model_examination.probabilistic_validator import ProbabilisticValidator
from mindsdb.config import CONFIG

import time
import _thread
import traceback
import importlib
import copy
import pickle
import datetime

class Transaction:

    def __init__(self, session, light_transaction_metadata, heavy_transaction_metadata, logger =  log):
        """
        A transaction is the interface to start some MindsDB operation within a session

        :param session:
        :type session: utils.controllers.session_controller.SessionController
        :param transaction_type:
        :param transaction_metadata:
        :type transaction_metadata: dict
        :type heavy_transaction_metadata: dict
        """

        self.session = session
        self.lmd = light_transaction_metadata
        self.lmd['created_at'] = str(datetime.datetime.now())
        self.hmd = heavy_transaction_metadata

        # variables to de defined by setup
        self.error = None
        self.errorMsg = None

        self.input_data = TransactionData()
        self.output_data = TrainTransactionOutputData()

        # variables that can be persisted


        self.log = logger

        self.run()

    # @TODO Make it more generic, move to general helpers, use inside predictor instead of linline loading
    def load_metadata(self):
        with open(os.path.join(CONFIG.MINDSDB_STORAGE_PATH, self.lmd['name'] + '_light_model_metadata.pickle'), 'rb') as fp:
            self.lmd = pickle.load(fp)

        with open(os.path.join(CONFIG.MINDSDB_STORAGE_PATH, self.hmd['name'] + '_heavy_model_metadata.pickle'), 'rb') as fp:
            self.hmd = pickle.load(fp)

    # @TODO Make it more generic, move to general helpers
    def save_metadata(self):
        with open(os.path.join(CONFIG.MINDSDB_STORAGE_PATH, self.lmd['name'] + '_light_model_metadata.pickle'), 'wb') as fp:
            self.lmd['updated_at'] = str(datetime.datetime.now())
            pickle.dump(self.lmd, fp)

        with open(os.path.join(CONFIG.MINDSDB_STORAGE_PATH, self.hmd['name'] + '_heavy_model_metadata.pickle'), 'wb') as fp:
            # Don't save data for now
            save_hmd = {}
            null_out_fields = ['test_from_data', 'from_data']
            for k in null_out_fields:
                save_hmd[k] = None

            for k in self.hmd:
                if k not in null_out_fields:
                    save_hmd[k] = self.hmd[k]

            # Don't save data for now
            pickle.dump(save_hmd, fp)

    def _call_phase_module(self, clean_exit, module_name, **kwargs):
        """
        Loads the module and runs it

        :param module_name:
        :return:
        """

        self.lmd['is_active'] = True
        module_path = convert_cammelcase_to_snake_string(module_name)
        module_full_path = 'mindsdb.libs.phases.{module_path}.{module_path}'.format(module_path=module_path)
        try:
            main_module = importlib.import_module(module_full_path)
            module = getattr(main_module, module_name)
            return module(self.session, self)(**kwargs)
        except:
            error = 'Could not load module {module_name}'.format(module_name=module_name)
            self.log.error('Could not load module {module_name}'.format(module_name=module_name))
            self.log.error(traceback.format_exc())
            if clean_exit:
                exit(1)
            else:
                raise ValueError(error)
                return None
        finally:
            self.lmd['is_active'] = False


    def _execute_learn(self):
        """
        :return:
        """
        self.lmd['current_phase'] = MODEL_STATUS_PREPARING
        self.save_metadata()
        self._call_phase_module(clean_exit=True, module_name='DataExtractor')

        try:
            # start populating data
            self.lmd['current_phase'] = MODEL_STATUS_ANALYZING
            self.lmd['columns'] = self.input_data.columns # this is populated by data extractor
            self.save_metadata()

            self._call_phase_module(clean_exit=True, module_name='StatsGenerator', input_data=self.input_data, modify_light_metadata=True, hmd=self.hmd)
            self.lmd['current_phase'] = MODEL_STATUS_TRAINING
            self.save_metadata()

            if self.lmd['model_backend'] == 'ludwig':
                self.lmd['is_active'] = True
                self.model_backend = LudwigBackend(self)
                self.model_backend.train()
                self.lmd['is_active'] = False

            self.lmd['train_end_at'] = str(datetime.datetime.now())
            self.save_metadata()

            self._call_phase_module(clean_exit=True, module_name='ModelAnalyzer')
            self.save_metadata()
            return

        except Exception as e:
            self.lmd['is_active'] = False
            self.lmd['current_phase'] = MODEL_STATUS_ERROR
            self.lmd['error_msg'] = traceback.print_exc()
            self.log.error(str(e))
            raise e


    def _execute_predict(self):
        """
        :return:
        """
        old_lmd = {}
        for k in self.lmd: old_lmd[k] = self.lmd[k]

        old_hmd = {}
        for k in self.hmd: old_hmd[k] = self.hmd[k]
        self.load_metadata()

        for k in old_lmd:
            if old_lmd[k] is not None:
                self.lmd[k] = old_lmd[k]
            else:
                if k not in self.lmd:
                    self.lmd[k] = None

        for k in old_hmd:
            if old_hmd[k] is not None:
                self.hmd[k] = old_hmd[k]
            else:
                if k not in self.hmd:
                    self.hmd[k] = None

        if self.lmd is None:
            self.log.error('No metadata found for this model')
            return

<<<<<<< HEAD
        self._call_phase_module(clean_exit=True, module_name='DataExtractor')
        self.save_metadata()
=======
        self._call_phase_module('DataExtractor')
        #self.save_metadata()
>>>>>>> 4e3343c1

        if len(self.input_data.data_frame[0]) <= 0:
            self.output_data = self.input_data
            return

        self.output_data = PredictTransactionOutputData(transaction=self)

        if self.lmd['model_backend'] == 'ludwig':
            self.model_backend = LudwigBackend(self)
            predictions = self.model_backend.predict()
        #self.save_metadata()

        # self.transaction.lmd['predict_columns']
        self.output_data.data = {col: [] for i, col in enumerate(self.input_data.columns)}
        input_columns = [col for col in self.input_data.columns if col not in self.lmd['predict_columns']]

        for row in self.input_data.data_frame:
            for index, cell in enumerate(row):
                col = self.input_data.columns[index]
                self.output_data.data[col].append(cell)

        for predicted_col in self.lmd['predict_columns']:
            probabilistic_validator = unpickle_obj(self.hmd['probabilistic_validators'][predicted_col])

            predicted_values = predictions[predicted_col]
            self.output_data.data[predicted_col] = predicted_values
            confidence_column_name = "{col}_confidence".format(col=predicted_col)
            self.output_data.data[confidence_column_name] = [None] * len(predicted_values)
            self.output_data.evaluations[predicted_col] = [None] * len(predicted_values)

            for row_number, predicted_value in enumerate(predicted_values):
                features_existance_vector = [False if self.output_data.data[col][row_number] is None else True for col in input_columns]
                prediction_evaluation = probabilistic_validator.evaluate_prediction_accuracy(features_existence=features_existance_vector, predicted_value=predicted_value)
                self.output_data.data[confidence_column_name][row_number] = prediction_evaluation
                #output_data[col][row_number] = prediction_evaluation.most_likely_value Huh, is this correct, are we replacing the predicted value with the most likely one ? Seems... wrong
                self.output_data.evaluations[predicted_col][row_number] = prediction_evaluation

        self.save_metadata()

        return


    def run(self):
        """

        :return:
        """

        if self.lmd['type'] == TRANSACTION_BAD_QUERY:
            self.log.error(self.errorMsg)
            self.error = True
            return

        if self.lmd['type'] == TRANSACTION_LEARN:
            self.output_data.data_frame = [['Model ' + self.lmd['name'] + ' training.']]
            self.output_data.columns = ['Status']

            if CONFIG.EXEC_LEARN_IN_THREAD == False:
                self._execute_learn()
            else:
                _thread.start_new_thread(self._execute_learn, ())
            return

        elif self.lmd['type'] == TRANSACTION_PREDICT:
            self._execute_predict()
        elif self.lmd['type'] == TRANSACTION_NORMAL_SELECT:
            self._execute_normal_select()<|MERGE_RESOLUTION|>--- conflicted
+++ resolved
@@ -173,13 +173,8 @@
             self.log.error('No metadata found for this model')
             return
 
-<<<<<<< HEAD
         self._call_phase_module(clean_exit=True, module_name='DataExtractor')
-        self.save_metadata()
-=======
-        self._call_phase_module('DataExtractor')
         #self.save_metadata()
->>>>>>> 4e3343c1
 
         if len(self.input_data.data_frame[0]) <= 0:
             self.output_data = self.input_data
@@ -192,7 +187,6 @@
             predictions = self.model_backend.predict()
         #self.save_metadata()
 
-        # self.transaction.lmd['predict_columns']
         self.output_data.data = {col: [] for i, col in enumerate(self.input_data.columns)}
         input_columns = [col for col in self.input_data.columns if col not in self.lmd['predict_columns']]
 
