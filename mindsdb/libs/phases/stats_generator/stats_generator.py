--- conflicted
+++ resolved
@@ -16,14 +16,9 @@
 import numpy as np
 import scipy.stats as st
 from dateutil.parser import parse as parseDate
-
-<<<<<<< HEAD
 from sklearn.ensemble import IsolationForest
 
 import mindsdb.config as CONFIG
-=======
-from mindsdb.config import CONFIG
->>>>>>> e5feab81
 
 from mindsdb.libs.constants.mindsdb import *
 from mindsdb.libs.phases.base_module import BaseModule
